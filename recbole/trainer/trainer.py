--- conflicted
+++ resolved
@@ -325,13 +325,10 @@
             self._save_checkpoint(-1, verbose=verbose)
 
         self.eval_collector.data_collect(train_data)
-<<<<<<< HEAD
-        valid_step = 0
-
-=======
         if self.config['train_neg_sample_args'].get('dynamic', 'none') != 'none':
             train_data.get_model(self.model)
->>>>>>> 9eb46a9e
+        valid_step = 0
+
         for epoch_idx in range(self.start_epoch, self.epochs):
             # train
             training_start_time = time()
