# @Time   : 2020/6/26
# @Author : Shanlei Mu
# @Email  : slmu@ruc.edu.cn

# UPDATE:
<<<<<<< HEAD
# @Time   : 2020/8/7, 2020/9/26, 2020/9/26, 2020/10/01, 2020/9/16, 2020/10/8, 2020/10/15, 2020/11/20, 2021/2/16
# @Author : Zihan Lin, Yupeng Hou, Yushuo Chen, Shanlei Mu, Xingyu Pan, Hui Wang, Xinyan Fan, Chen Yang, Haoran Cheng, Yibo Li
# @Email  : linzihan.super@foxmail.com, houyupeng@ruc.edu.cn, chenyushuo@ruc.edu.cn, slmu@ruc.edu.cn, panxy@ruc.edu.cn, hui.wang@ruc.edu.cn, xinyan.fan@ruc.edu.cn, 254170321@qq.com, chenghaoran29@foxmail.com, 2018202152@ruc.edu.cn

=======
# @Time   : 2020/8/7, 2020/9/26, 2020/9/26, 2020/10/01, 2020/9/16, 2020/10/8, 2020/10/15, 2020/11/20, 2021/2/20, 2021/3/3
# @Author : Zihan Lin, Yupeng Hou, Yushuo Chen, Shanlei Mu, Xingyu Pan, Hui Wang, Xinyan Fan, Chen Yang, Yibo Li, Lanling Xu
# @Email  : linzihan.super@foxmail.com, houyupeng@ruc.edu.cn, chenyushuo@ruc.edu.cn, slmu@ruc.edu.cn, panxy@ruc.edu.cn, hui.wang@ruc.edu.cn, xinyan.fan@ruc.edu.cn, 254170321@qq.com, 2018202152@ruc.edu.cn, xulanling_sherry@163.com
>>>>>>> 4204dbec

r"""
recbole.trainer.trainer
################################
"""

import os
from logging import getLogger
from time import time

import numpy as np
import torch
import torch.optim as optim
from torch.nn.utils.clip_grad import clip_grad_norm_
from tqdm import tqdm

from recbole.data.interaction import Interaction
from recbole.evaluator import ProxyEvaluator
from recbole.utils import ensure_dir, get_local_time, early_stopping, calculate_valid_score, dict2str, \
    DataLoaderType, KGDataLoaderState


class AbstractTrainer(object):
    r"""Trainer Class is used to manage the training and evaluation processes of recommender system models.
    AbstractTrainer is an abstract class in which the fit() and evaluate() method should be implemented according
    to different training and evaluation strategies.
    """

    def __init__(self, config, model):
        self.config = config
        self.model = model

    def fit(self, train_data):
        r"""Train the model based on the train data.

        """
        raise NotImplementedError('Method [next] should be implemented.')

    def evaluate(self, eval_data):
        r"""Evaluate the model based on the eval data.

        """

        raise NotImplementedError('Method [next] should be implemented.')


class Trainer(AbstractTrainer):
    r"""The basic Trainer for basic training and evaluation strategies in recommender systems. This class defines common
    functions for training and evaluation processes of most recommender system models, including fit(), evaluate(),
    resume_checkpoint() and some other features helpful for model training and evaluation.

    Generally speaking, this class can serve most recommender system models, If the training process of the model is to
    simply optimize a single loss without involving any complex training strategies, such as adversarial learning,
    pre-training and so on.

    Initializing the Trainer needs two parameters: `config` and `model`. `config` records the parameters information
    for controlling training and evaluation, such as `learning_rate`, `epochs`, `eval_step` and so on.
    `model` is the instantiated object of a Model Class.

    """

    def __init__(self, config, model):
        super(Trainer, self).__init__(config, model)

        self.logger = getLogger()
        self.learner = config['learner']
        self.learning_rate = config['learning_rate']
        self.epochs = config['epochs']
        self.eval_step = min(config['eval_step'], self.epochs)
        self.stopping_step = config['stopping_step']
        self.clip_grad_norm = config['clip_grad_norm']
        self.valid_metric = config['valid_metric'].lower()
        self.valid_metric_bigger = config['valid_metric_bigger']
        self.test_batch_size = config['eval_batch_size']
        self.device = config['device']
        self.checkpoint_dir = config['checkpoint_dir']
        ensure_dir(self.checkpoint_dir)
        saved_model_file = '{}-{}.pth'.format(self.config['model'], get_local_time())
        self.saved_model_file = os.path.join(self.checkpoint_dir, saved_model_file)
        self.weight_decay = config['weight_decay']
        self.draw_pic = config['draw_pic']

        self.start_epoch = 0
        self.cur_step = 0
        self.best_valid_score = -1
        self.best_valid_result = None
        self.train_loss_dict = dict()
        self.optimizer = self._build_optimizer(self.model.parameters())
        self.eval_type = config['eval_type']
        self.evaluator = ProxyEvaluator(config)
        self.item_tensor = None
        self.tot_item_num = None

    def _build_optimizer(self, params):
        r"""Init the Optimizer

        Returns:
            torch.optim: the optimizer
        """
        if self.learner.lower() == 'adam':
            optimizer = optim.Adam(params, lr=self.learning_rate, weight_decay=self.weight_decay)
        elif self.learner.lower() == 'sgd':
            optimizer = optim.SGD(params, lr=self.learning_rate, weight_decay=self.weight_decay)
        elif self.learner.lower() == 'adagrad':
            optimizer = optim.Adagrad(params, lr=self.learning_rate, weight_decay=self.weight_decay)
        elif self.learner.lower() == 'rmsprop':
            optimizer = optim.RMSprop(params, lr=self.learning_rate, weight_decay=self.weight_decay)
        elif self.learner.lower() == 'sparse_adam':
            optimizer = optim.SparseAdam(params, lr=self.learning_rate)
            if self.weight_decay > 0:
                self.logger.warning('Sparse Adam cannot argument received argument [{weight_decay}]')
        else:
            self.logger.warning('Received unrecognized optimizer, set default Adam optimizer')
            optimizer = optim.Adam(params, lr=self.learning_rate)
        return optimizer

    def _train_epoch(self, train_data, epoch_idx, loss_func=None, show_progress=False):
        r"""Train the model in an epoch

        Args:
            train_data (DataLoader): The train data.
            epoch_idx (int): The current epoch id.
            loss_func (function): The loss function of :attr:`model`. If it is ``None``, the loss function will be
                :attr:`self.model.calculate_loss`. Defaults to ``None``.
            show_progress (bool): Show the progress of training epoch. Defaults to ``False``.

        Returns:
            float/tuple: The sum of loss returned by all batches in this epoch. If the loss in each batch contains
            multiple parts and the model return these multiple parts loss instead of the sum of loss, it will return a
            tuple which includes the sum of loss in each part.
        """
        self.model.train()
        loss_func = loss_func or self.model.calculate_loss
        total_loss = None
        iter_data = (
            tqdm(
                enumerate(train_data),
                total=len(train_data),
                desc=f"Train {epoch_idx:>5}",
            ) if show_progress else enumerate(train_data)
        )
        for batch_idx, interaction in iter_data:
            interaction = interaction.to(self.device)
            self.optimizer.zero_grad()
            losses = loss_func(interaction)
            if isinstance(losses, tuple):
                loss = sum(losses)
                loss_tuple = tuple(per_loss.item() for per_loss in losses)
                total_loss = loss_tuple if total_loss is None else tuple(map(sum, zip(total_loss, loss_tuple)))
            else:
                loss = losses
                total_loss = losses.item() if total_loss is None else total_loss + losses.item()
            self._check_nan(loss)
            loss.backward()
            if self.clip_grad_norm:
                clip_grad_norm_(self.model.parameters(), **self.clip_grad_norm)
            self.optimizer.step()
        return total_loss

    def _valid_epoch(self, valid_data, show_progress=False):
        r"""Valid the model with valid data

        Args:
            valid_data (DataLoader): the valid data.
            show_progress (bool): Show the progress of evaluate epoch. Defaults to ``False``.

        Returns:
            float: valid score
            dict: valid result
        """
        valid_result = self.evaluate(valid_data, load_best_model=False, show_progress=show_progress)
        valid_score = calculate_valid_score(valid_result, self.valid_metric)
        return valid_score, valid_result

    def _save_checkpoint(self, epoch):
        r"""Store the model parameters information and training information.

        Args:
            epoch (int): the current epoch id

        """
        state = {
            'config': self.config,
            'epoch': epoch,
            'cur_step': self.cur_step,
            'best_valid_score': self.best_valid_score,
            'state_dict': self.model.state_dict(),
            'optimizer': self.optimizer.state_dict(),
        }
        torch.save(state, self.saved_model_file)

    def resume_checkpoint(self, resume_file):
        r"""Load the model parameters information and training information.

        Args:
            resume_file (file): the checkpoint file

        """
        resume_file = str(resume_file)
        checkpoint = torch.load(resume_file)
        self.start_epoch = checkpoint['epoch'] + 1
        self.cur_step = checkpoint['cur_step']
        self.best_valid_score = checkpoint['best_valid_score']

        # load architecture params from checkpoint
        if checkpoint['config']['model'].lower() != self.config['model'].lower():
            self.logger.warning(
                'Architecture configuration given in config file is different from that of checkpoint. '
                'This may yield an exception while state_dict is being loaded.'
            )
        self.model.load_state_dict(checkpoint['state_dict'])

        # load optimizer state from checkpoint only when optimizer type is not changed
        self.optimizer.load_state_dict(checkpoint['optimizer'])
        message_output = 'Checkpoint loaded. Resume training from epoch {}'.format(self.start_epoch)
        self.logger.info(message_output)

    def _check_nan(self, loss):
        if torch.isnan(loss):
            raise ValueError('Training loss is nan')

    def _generate_train_loss_output(self, epoch_idx, s_time, e_time, losses):
        des = self.config['loss_decimal_place'] or 4
        train_loss_output = 'epoch %d training [time: %.2fs, ' % (epoch_idx, e_time - s_time)
        if isinstance(losses, tuple):
            des = 'train_loss%d: %.' + str(des) + 'f'
            train_loss_output += ', '.join(des % (idx + 1, loss) for idx, loss in enumerate(losses))
        else:
            des = '%.' + str(des) + 'f'
            train_loss_output += 'train loss:' + des % losses
        return train_loss_output + ']'

    def fit(self, train_data, valid_data=None, verbose=True, saved=True, show_progress=False, callback_fn=None):
        r"""Train the model based on the train data and the valid data.

        Args:
            train_data (DataLoader): the train data
            valid_data (DataLoader, optional): the valid data, default: None.
                                               If it's None, the early_stopping is invalid.
            verbose (bool, optional): whether to write training and evaluation information to logger, default: True
            saved (bool, optional): whether to save the model parameters, default: True
            show_progress (bool): Show the progress of training epoch and evaluate epoch. Defaults to ``False``.
            callback_fn (callable): Optional callback function executed at end of epoch.
                                    Includes (epoch_idx, valid_score) input arguments.

        Returns:
             (float, dict): best valid score and best valid result. If valid_data is None, it returns (-1, None)
        """
        if saved and self.start_epoch >= self.epochs:
            self._save_checkpoint(-1)

        for epoch_idx in range(self.start_epoch, self.epochs):
            # train
            training_start_time = time()
            train_loss = self._train_epoch(train_data, epoch_idx, show_progress=show_progress)
            self.train_loss_dict[epoch_idx] = sum(train_loss) if isinstance(train_loss, tuple) else train_loss
            training_end_time = time()
            train_loss_output = \
                self._generate_train_loss_output(epoch_idx, training_start_time, training_end_time, train_loss)
            if verbose:
                self.logger.info(train_loss_output)

            # eval
            if self.eval_step <= 0 or not valid_data:
                if saved:
                    self._save_checkpoint(epoch_idx)
                    update_output = 'Saving current: %s' % self.saved_model_file
                    if verbose:
                        self.logger.info(update_output)
                continue
            if (epoch_idx + 1) % self.eval_step == 0:
                valid_start_time = time()
                valid_score, valid_result = self._valid_epoch(valid_data, show_progress=show_progress)
                self.best_valid_score, self.cur_step, stop_flag, update_flag = early_stopping(
                    valid_score,
                    self.best_valid_score,
                    self.cur_step,
                    max_step=self.stopping_step,
                    bigger=self.valid_metric_bigger
                )
                valid_end_time = time()
                valid_score_output = "epoch %d evaluating [time: %.2fs, valid_score: %f]" % \
                                     (epoch_idx, valid_end_time - valid_start_time, valid_score)
                valid_result_output = 'valid result: \n' + dict2str(valid_result)
                if verbose:
                    self.logger.info(valid_score_output)
                    self.logger.info(valid_result_output)
                if update_flag:
                    if saved:
                        self._save_checkpoint(epoch_idx)
                        update_output = 'Saving current best: %s' % self.saved_model_file
                        if verbose:
                            self.logger.info(update_output)
                    self.best_valid_result = valid_result

                if callback_fn:
                    callback_fn(epoch_idx, valid_score)

                if stop_flag:
                    stop_output = 'Finished training, best eval result in epoch %d' % \
                                  (epoch_idx - self.cur_step * self.eval_step)
                    if verbose:
                        self.logger.info(stop_output)
                    break
        if self.draw_pic:
            self.plot_train_loss(save_path=self.config['model']+'_train_loss_graph.pdf')
        return self.best_valid_score, self.best_valid_result

    def _full_sort_batch_eval(self, batched_data):
        interaction, history_index, swap_row, swap_col_after, swap_col_before = batched_data
        try:
            # Note: interaction without item ids
            scores = self.model.full_sort_predict(interaction.to(self.device))
        except NotImplementedError:
            new_inter = interaction.to(self.device).repeat_interleave(self.tot_item_num)
            batch_size = len(new_inter)
            new_inter.update(self.item_tensor[:batch_size])
            if batch_size <= self.test_batch_size:
                scores = self.model.predict(new_inter)
            else:
                scores = self._spilt_predict(new_inter, batch_size)

        scores = scores.view(-1, self.tot_item_num)
        scores[:, 0] = -np.inf
        if history_index is not None:
            scores[history_index] = -np.inf

        swap_row = swap_row.to(self.device)
        swap_col_after = swap_col_after.to(self.device)
        swap_col_before = swap_col_before.to(self.device)
        scores[swap_row, swap_col_after] = scores[swap_row, swap_col_before]

        return interaction, scores

    @torch.no_grad()
    def evaluate(self, eval_data, load_best_model=True, model_file=None, show_progress=False):
        r"""Evaluate the model based on the eval data.

        Args:
            eval_data (DataLoader): the eval data
            load_best_model (bool, optional): whether load the best model in the training process, default: True.
                                              It should be set True, if users want to test the model after training.
            model_file (str, optional): the saved model file, default: None. If users want to test the previously
                                        trained model file, they can set this parameter.
            show_progress (bool): Show the progress of evaluate epoch. Defaults to ``False``.

        Returns:
            dict: eval result, key is the eval metric and value in the corresponding metric value.
        """
        if not eval_data:
            return

        if load_best_model:
            if model_file:
                checkpoint_file = model_file
            else:
                checkpoint_file = self.saved_model_file
            checkpoint = torch.load(checkpoint_file)
            self.model.load_state_dict(checkpoint['state_dict'])
            message_output = 'Loading model structure and parameters from {}'.format(checkpoint_file)
            self.logger.info(message_output)

        self.model.eval()

        if eval_data.dl_type == DataLoaderType.FULL:
            if self.item_tensor is None:
                self.item_tensor = eval_data.get_item_feature().to(self.device).repeat(eval_data.step)
            self.tot_item_num = eval_data.dataset.item_num

        batch_matrix_list = []
        iter_data = (
            tqdm(
                enumerate(eval_data),
                total=len(eval_data),
                desc=f"Evaluate   ",
            ) if show_progress else enumerate(eval_data)
        )
        for batch_idx, batched_data in iter_data:
            if eval_data.dl_type == DataLoaderType.FULL:
                interaction, scores = self._full_sort_batch_eval(batched_data)
            else:
                interaction = batched_data
                batch_size = interaction.length
                if batch_size <= self.test_batch_size:
                    scores = self.model.predict(interaction.to(self.device))
                else:
                    scores = self._spilt_predict(interaction, batch_size)

            batch_matrix = self.evaluator.collect(interaction, scores)
            batch_matrix_list.append(batch_matrix)
        result = self.evaluator.evaluate(batch_matrix_list, eval_data)

        return result

    def _spilt_predict(self, interaction, batch_size):
        spilt_interaction = dict()
        for key, tensor in interaction.interaction.items():
            spilt_interaction[key] = tensor.split(self.test_batch_size, dim=0)
        num_block = (batch_size + self.test_batch_size - 1) // self.test_batch_size
        result_list = []
        for i in range(num_block):
            current_interaction = dict()
            for key, spilt_tensor in spilt_interaction.items():
                current_interaction[key] = spilt_tensor[i]
            result = self.model.predict(Interaction(current_interaction).to(self.device))
            if len(result.shape) == 0:
                result = result.unsqueeze(0)
            result_list.append(result)
        return torch.cat(result_list, dim=0)

    def plot_train_loss(self, show=True, save_path=None):
        r"""Plot the train loss in each epoch

        Args:
            show (bool, optional): Whether to show this figure, default: True
            save_path (str, optional): The data path to save the figure, default: None.
                                       If it's None, it will not be saved.
        """
        import matplotlib.pyplot as plt
        import time
        epochs = list(self.train_loss_dict.keys())
        epochs.sort()
        values = [float(self.train_loss_dict[epoch]) for epoch in epochs]
        plt.plot(epochs, values)
        my_x_ticks = np.arange(0,len(epochs),int(len(epochs)/10))
        plt.xticks(my_x_ticks)
        plt.xlabel('Epoch')
        plt.ylabel('Loss')
        plt.title(self.config['model']+' '+time.strftime("%Y-%m-%d %H:%M", time.localtime(time.time())))
        if show:
            plt.show()
        if save_path:
            plt.savefig(save_path)


class KGTrainer(Trainer):
    r"""KGTrainer is designed for Knowledge-aware recommendation methods. Some of these models need to train the
    recommendation related task and knowledge related task alternately.

    """

    def __init__(self, config, model):
        super(KGTrainer, self).__init__(config, model)

        self.train_rec_step = config['train_rec_step']
        self.train_kg_step = config['train_kg_step']

    def _train_epoch(self, train_data, epoch_idx, loss_func=None, show_progress=False):
        if self.train_rec_step is None or self.train_kg_step is None:
            interaction_state = KGDataLoaderState.RSKG
        elif epoch_idx % (self.train_rec_step + self.train_kg_step) < self.train_rec_step:
            interaction_state = KGDataLoaderState.RS
        else:
            interaction_state = KGDataLoaderState.KG
        train_data.set_mode(interaction_state)
        if interaction_state in [KGDataLoaderState.RSKG, KGDataLoaderState.RS]:
            return super()._train_epoch(train_data, epoch_idx, show_progress=show_progress)
        elif interaction_state in [KGDataLoaderState.KG]:
            return super()._train_epoch(
                train_data, epoch_idx, loss_func=self.model.calculate_kg_loss, show_progress=show_progress
            )
        return None


class KGATTrainer(Trainer):
    r"""KGATTrainer is designed for KGAT, which is a knowledge-aware recommendation method.

    """

    def __init__(self, config, model):
        super(KGATTrainer, self).__init__(config, model)

    def _train_epoch(self, train_data, epoch_idx, loss_func=None, show_progress=False):
        # train rs
        train_data.set_mode(KGDataLoaderState.RS)
        rs_total_loss = super()._train_epoch(train_data, epoch_idx, show_progress=show_progress)

        # train kg
        train_data.set_mode(KGDataLoaderState.KG)
        kg_total_loss = super()._train_epoch(
            train_data, epoch_idx, loss_func=self.model.calculate_kg_loss, show_progress=show_progress
        )

        # update A
        self.model.eval()
        with torch.no_grad():
            self.model.update_attentive_A()

        return rs_total_loss, kg_total_loss


class S3RecTrainer(Trainer):
    r"""S3RecTrainer is designed for S3Rec, which is a self-supervised learning based sequential recommenders.
        It includes two training stages: pre-training ang fine-tuning.

        """

    def __init__(self, config, model):
        super(S3RecTrainer, self).__init__(config, model)

    def save_pretrained_model(self, epoch, saved_model_file):
        r"""Store the model parameters information and training information.

        Args:
            epoch (int): the current epoch id
            saved_model_file (str): file name for saved pretrained model

        """
        state = {
            'config': self.config,
            'epoch': epoch,
            'state_dict': self.model.state_dict(),
            'optimizer': self.optimizer.state_dict(),
        }
        torch.save(state, saved_model_file)

    def pretrain(self, train_data, verbose=True, show_progress=False):

        for epoch_idx in range(self.start_epoch, self.epochs):
            # train
            training_start_time = time()
            train_loss = self._train_epoch(train_data, epoch_idx, show_progress=show_progress)
            self.train_loss_dict[epoch_idx] = sum(train_loss) if isinstance(train_loss, tuple) else train_loss
            training_end_time = time()
            train_loss_output = \
                self._generate_train_loss_output(epoch_idx, training_start_time, training_end_time, train_loss)
            if verbose:
                self.logger.info(train_loss_output)

            if (epoch_idx + 1) % self.config['save_step'] == 0:
                saved_model_file = os.path.join(
                    self.checkpoint_dir,
                    '{}-{}-{}.pth'.format(self.config['model'], self.config['dataset'], str(epoch_idx + 1))
                )
                self.save_pretrained_model(epoch_idx, saved_model_file)
                update_output = 'Saving current: %s' % saved_model_file
                if verbose:
                    self.logger.info(update_output)

        return self.best_valid_score, self.best_valid_result

    def fit(self, train_data, valid_data=None, verbose=True, saved=True, show_progress=False, callback_fn=None):
        if self.model.train_stage == 'pretrain':
            return self.pretrain(train_data, verbose, show_progress)
        elif self.model.train_stage == 'finetune':
            return super().fit(train_data, valid_data, verbose, saved, show_progress, callback_fn)
        else:
            raise ValueError("Please make sure that the 'train_stage' is 'pretrain' or 'finetune' ")


class MKRTrainer(Trainer):
    r"""MKRTrainer is designed for MKR, which is a knowledge-aware recommendation method.

    """

    def __init__(self, config, model):
        super(MKRTrainer, self).__init__(config, model)
        self.kge_interval = config['kge_interval']

    def _train_epoch(self, train_data, epoch_idx, loss_func=None, show_progress=False):
        rs_total_loss, kg_total_loss = 0., 0.

        # train rs
        self.logger.info('Train RS')
        train_data.set_mode(KGDataLoaderState.RS)
        rs_total_loss = super()._train_epoch(
            train_data, epoch_idx, loss_func=self.model.calculate_rs_loss, show_progress=show_progress
        )

        # train kg
        if epoch_idx % self.kge_interval == 0:
            self.logger.info('Train KG')
            train_data.set_mode(KGDataLoaderState.KG)
            kg_total_loss = super()._train_epoch(
                train_data, epoch_idx, loss_func=self.model.calculate_kg_loss, show_progress=show_progress
            )

        return rs_total_loss, kg_total_loss


class TraditionalTrainer(Trainer):
    r"""TraditionalTrainer is designed for Traditional model(Pop,ItemKNN), which set the epoch to 1 whatever the config.

    """

    def __init__(self, config, model):
        super(TraditionalTrainer, self).__init__(config, model)
        self.epochs = 1  # Set the epoch to 1 when running memory based model


class DecisionTreeTrainer(AbstractTrainer):
    """DecisionTreeTrainer is designed for DecisionTree model.

    """
    def __init__(self, config, model):
        super(DecisionTreeTrainer, self).__init__(config, model)

        self.logger = getLogger()
        self.label_field = config['LABEL_FIELD']
        self.convert_token_to_onehot = self.config['convert_token_to_onehot']

        # evaluator
        self.eval_type = config['eval_type']
        self.epochs = config['epochs']
        self.eval_step = min(config['eval_step'], self.epochs)
        self.valid_metric = config['valid_metric'].lower()

        self.evaluator = ProxyEvaluator(config)

        # model saved
        self.checkpoint_dir = config['checkpoint_dir']
        ensure_dir(self.checkpoint_dir)
        saved_model_file = '{}-{}.pth'.format(self.config['model'], get_local_time())
        self.saved_model_file = os.path.join(self.checkpoint_dir, saved_model_file)

    def _interaction_to_sparse(self, dataloader):
        r"""Convert data format from interaction to sparse or numpy

        Args:
            dataloader (DecisionTreeDataLoader): DecisionTreeDataLoader dataloader.
        Returns:
            cur_data (sparse or numpy): data.
            interaction_np[self.label_field] (numpy): label.
        """
        interaction = dataloader.dataset[:]
        interaction_np = interaction.numpy()
        cur_data = np.array([])
        columns = []
        for key, value in interaction_np.items():
            value = np.resize(value, (value.shape[0], 1))
            if key != self.label_field:
                columns.append(key)
                if cur_data.shape[0] == 0:
                    cur_data = value
                else:
                    cur_data = np.hstack((cur_data, value))

        if self.convert_token_to_onehot == True:
            from scipy import sparse
            from scipy.sparse import dok_matrix
            convert_col_list = dataloader.dataset.convert_col_list
            hash_count = dataloader.dataset.hash_count

            new_col = cur_data.shape[1] - len(convert_col_list)
            for key, values in hash_count.items():
                new_col = new_col + values
            onehot_data = dok_matrix((cur_data.shape[0], new_col))

            cur_j = 0
            new_j = 0

            for key in columns:
                if key in convert_col_list:
                    for i in range(cur_data.shape[0]):
                        onehot_data[i, int(new_j + cur_data[i, cur_j])] = 1
                    new_j = new_j + hash_count[key] - 1
                else:
                    for i in range(cur_data.shape[0]):
                        onehot_data[i, new_j] = cur_data[i, cur_j]
                cur_j = cur_j + 1
                new_j = new_j + 1

            cur_data = sparse.csc_matrix(onehot_data)

        return cur_data, interaction_np[self.label_field]

    def _interaction_to_lib_datatype(self, dataloader):
        pass

    def _valid_epoch(self, valid_data):
        r"""

        Args:
            valid_data (DecisionTreeDataLoader): DecisionTreeDataLoader, which is the same with GeneralDataLoader.
        """
        valid_result = self.evaluate(valid_data)
        valid_score = calculate_valid_score(valid_result, self.valid_metric)
        return valid_result, valid_score

    def fit(self, train_data, valid_data=None, verbose=True, saved=True, show_progress=False):
        # load model
        if self.boost_model is not None:
            self.model.load_model(self.boost_model)

        self.best_valid_score = 0.
        self.best_valid_result = 0.

        for epoch_idx in range(self.epochs):
            self._train_at_once(train_data, valid_data)

            if (epoch_idx + 1) % self.eval_step == 0:
                # evaluate
                valid_start_time = time()
                valid_result, valid_score = self._valid_epoch(valid_data)
                valid_end_time = time()
                valid_score_output = "epoch %d evaluating [time: %.2fs, valid_score: %f]" % \
                                     (epoch_idx, valid_end_time - valid_start_time, valid_score)
                valid_result_output = 'valid result: \n' + dict2str(valid_result)
                if verbose:
                    self.logger.info(valid_score_output)
                    self.logger.info(valid_result_output)

                self.best_valid_score = valid_score
                self.best_valid_result = valid_result

        return self.best_valid_score, self.best_valid_result

    def evaluate(self):
        pass


class xgboostTrainer(DecisionTreeTrainer):
    """xgboostTrainer is designed for XGBOOST.

    """

    def __init__(self, config, model):
        super(xgboostTrainer, self).__init__(config, model)

        self.xgb = __import__('xgboost')
        self.boost_model = config['xgb_model']
        self.silent = config['xgb_silent']
        self.nthread = config['xgb_nthread']

        # train params
        self.params = config['xgb_params']
        self.num_boost_round = config['xgb_num_boost_round']
        self.evals = ()
        self.early_stopping_rounds = config['xgb_early_stopping_rounds']
        self.evals_result = {}
        self.verbose_eval = config['xgb_verbose_eval']
        self.callbacks = None

    def _interaction_to_lib_datatype(self, dataloader):
        r"""Convert data format from interaction to DMatrix

        Args:
            dataloader (DecisionTreeDataLoader): xgboost dataloader.
        Returns:
            DMatrix: Data in the form of 'DMatrix'.
        """
        data, label = self._interaction_to_sparse(dataloader)
        return self.xgb.DMatrix(data = data, label = label, silent = self.silent, nthread = self.nthread)

    def _train_at_once(self, train_data, valid_data):
        r"""

        Args:
            train_data (DecisionTreeDataLoader): DecisionTreeDataLoader, which is the same with GeneralDataLoader.
            valid_data (DecisionTreeDataLoader): DecisionTreeDataLoader, which is the same with GeneralDataLoader.
        """
        self.dtrain = self._interaction_to_lib_datatype(train_data)
        self.dvalid = self._interaction_to_lib_datatype(valid_data)
        self.evals = [(self.dtrain, 'train'), (self.dvalid, 'valid')]
        self.model = self.xgb.train(self.params, self.dtrain, self.num_boost_round, self.evals,
                                    early_stopping_rounds = self.early_stopping_rounds,
                                    evals_result = self.evals_result,
                                    verbose_eval = self.verbose_eval,
                                    xgb_model = self.boost_model,
                                    callbacks = self.callbacks)

        self.model.save_model(self.saved_model_file)
        self.boost_model = self.saved_model_file

    def evaluate(self, eval_data, load_best_model=True, model_file=None, show_progress=False):
        self.eval_pred = torch.Tensor()
        self.eval_true = torch.Tensor()

        self.deval = self._interaction_to_lib_datatype(eval_data)
        self.eval_true = torch.Tensor(self.deval.get_label())
        self.eval_pred = torch.Tensor(self.model.predict(self.deval))

        batch_matrix_list = [[torch.stack((self.eval_true, self.eval_pred), 1)]]
        result = self.evaluator.evaluate(batch_matrix_list, eval_data)
        return result


class RaCTTrainer(Trainer):
    r"""RaCTTrainer is designed for RaCT, which is an actor-critic reinforcement learning based general recommenders.
        It includes three training stages: actor pre-training, critic pre-training and actor-critic training. 

        """
    
    def __init__(self, config, model):
        super(RaCTTrainer, self).__init__(config, model)
        self.pretrain_epochs = self.config['pretrain_epochs']

    def save_pretrained_model(self, epoch, saved_model_file):
        r"""Store the model parameters information and training information.

        Args:
            epoch (int): the current epoch id
            saved_model_file (str): file name for saved pretrained model

        """
        state = {
            'config': self.config,
            'epoch': epoch,
            'state_dict': self.model.state_dict(),
            'optimizer': self.optimizer.state_dict(),
        }
        torch.save(state, saved_model_file)

    def pretrain(self, train_data, verbose=True, show_progress=False):
    
        for epoch_idx in range(self.start_epoch, self.pretrain_epochs):
            # train
            training_start_time = time()
            train_loss = self._train_epoch(train_data, epoch_idx, show_progress=show_progress)
            self.train_loss_dict[epoch_idx] = sum(train_loss) if isinstance(train_loss, tuple) else train_loss
            training_end_time = time()
            train_loss_output = \
                self._generate_train_loss_output(epoch_idx, training_start_time, training_end_time, train_loss)
            if verbose:
                self.logger.info(train_loss_output)

            if (epoch_idx + 1) % self.pretrain_epochs == 0:
                saved_model_file = os.path.join(
                    self.checkpoint_dir,
                    '{}-{}-{}.pth'.format(self.config['model'], self.config['dataset'], str(epoch_idx + 1))
                )
                self.save_pretrained_model(epoch_idx, saved_model_file)
                update_output = 'Saving current: %s' % saved_model_file
                if verbose:
                    self.logger.info(update_output)

        return self.best_valid_score, self.best_valid_result

    def fit(self, train_data, valid_data=None, verbose=True, saved=True, show_progress=False, callback_fn=None):
        if self.model.train_stage == 'actor_pretrain':
            return self.pretrain(train_data, verbose, show_progress)
        elif self.model.train_stage == "critic_pretrain":
            return self.pretrain(train_data, verbose, show_progress)
        elif self.model.train_stage == 'finetune':
            return super().fit(train_data, valid_data, verbose, saved, show_progress, callback_fn)
        else:
            raise ValueError("Please make sure that the 'train_stage' is 'pretrain' or 'finetune' ")
        

class lightgbmTrainer(DecisionTreeTrainer):
    """lightgbmTrainer is designed for lightgbm.

    """

    def __init__(self, config, model):
        super(lightgbmTrainer, self).__init__(config, model)

        self.lgb = __import__('lightgbm')
        self.boost_model = config['lgb_model']
        self.silent = config['lgb_silent']

        # train params
        self.params = config['lgb_params']
        self.num_boost_round = config['lgb_num_boost_round']
        self.evals = ()
        self.early_stopping_rounds = config['lgb_early_stopping_rounds']
        self.evals_result = {}
        self.verbose_eval = config['lgb_verbose_eval']
        self.learning_rates = config['lgb_learning_rates']
        self.callbacks = None

    def _interaction_to_lib_datatype(self, dataloader):
        r"""Convert data format from interaction to Dataset

        Args:
            dataloader (DecisionTreeDataLoader): xgboost dataloader.
        Returns:
            dataset(lgb.Dataset): Data in the form of 'lgb.Dataset'.
        """
        data, label = self._interaction_to_sparse(dataloader)
        return self.lgb.Dataset(data = data, label = label, silent = self.silent)

    def _train_at_once(self, train_data, valid_data):
        r"""

        Args:
            train_data (DecisionTreeDataLoader): DecisionTreeDataLoader, which is the same with GeneralDataLoader.
            valid_data (DecisionTreeDataLoader): DecisionTreeDataLoader, which is the same with GeneralDataLoader.
        """
        self.dtrain = self._interaction_to_lib_datatype(train_data)
        self.dvalid = self._interaction_to_lib_datatype(valid_data)
        self.evals = [self.dtrain, self.dvalid]
        self.model = self.lgb.train(self.params, self.dtrain, self.num_boost_round, self.evals,
                                    early_stopping_rounds = self.early_stopping_rounds,
                                    evals_result = self.evals_result,
                                    verbose_eval = self.verbose_eval,
                                    learning_rates = self.learning_rates,
                                    init_model = self.boost_model,
                                    callbacks = self.callbacks)

        self.model.save_model(self.saved_model_file)
        self.boost_model = self.saved_model_file

    def evaluate(self, eval_data, load_best_model=True, model_file=None, show_progress=False):
        self.eval_pred = torch.Tensor()
        self.eval_true = torch.Tensor()

        self.deval_data, self.deval_label = self._interaction_to_sparse(eval_data)
        self.eval_true = torch.Tensor(self.deval_label)
        self.eval_pred = torch.Tensor(self.model.predict(self.deval_data))

        batch_matrix_list = [[torch.stack((self.eval_true, self.eval_pred), 1)]]
        result = self.evaluator.evaluate(batch_matrix_list, eval_data)
        return result


class RecVAETrainer(Trainer):
    r"""RecVAETrainer is designed for RecVAE, which is a general recommender.

    """

    def __init__(self, config, model):
        super(RecVAETrainer, self).__init__(config, model)
        self.n_enc_epochs = config['n_enc_epochs']
        self.n_dec_epochs = config['n_dec_epochs']
  
    def _train_epoch(self, train_data, epoch_idx, n_epochs, optimizer, encoder_flag, loss_func=None, show_progress=False):
        self.model.train()
        loss_func = loss_func or self.model.calculate_loss
        total_loss = None
        iter_data = (
            tqdm(
                enumerate(train_data),
                total=len(train_data),
                desc=f"Train {epoch_idx:>5}",
            ) if show_progress else enumerate(train_data)
        )
        for epoch in range(n_epochs):
            for batch_idx, interaction in iter_data:
                interaction = interaction.to(self.device)
                optimizer.zero_grad()
                losses = loss_func(interaction, encoder_flag=encoder_flag)
                if isinstance(losses, tuple):
                    loss = sum(losses)
                    loss_tuple = tuple(per_loss.item() for per_loss in losses)
                    total_loss = loss_tuple if total_loss is None else tuple(map(sum, zip(total_loss, loss_tuple)))
                else:
                    loss = losses
                    total_loss = losses.item() if total_loss is None else total_loss + losses.item()
                self._check_nan(loss)
                loss.backward()
                if self.clip_grad_norm:
                    clip_grad_norm_(self.model.parameters(), **self.clip_grad_norm)
                optimizer.step()
                    
        return total_loss
  
    def fit(self, train_data, valid_data=None, verbose=True, saved=True, show_progress=False, callback_fn=None):
        if saved and self.start_epoch >= self.epochs:
            self._save_checkpoint(-1)

        encoder_params = set(self.model.encoder.parameters())
        decoder_params = set(self.model.decoder.parameters())

        optimizer_encoder = self._build_optimizer(encoder_params)
        optimizer_decoder = self._build_optimizer(decoder_params)

        for epoch_idx in range(self.start_epoch, self.epochs):
            # alternate training
            training_start_time = time()
            train_loss = self._train_epoch(train_data, epoch_idx, show_progress=show_progress, 
                                           n_epochs=self.n_enc_epochs, encoder_flag=True, optimizer=optimizer_encoder)
            self.model.update_prior()
            train_loss = self._train_epoch(train_data, epoch_idx, show_progress=show_progress, 
                                           n_epochs=self.n_dec_epochs, encoder_flag=False, optimizer=optimizer_decoder)
            self.train_loss_dict[epoch_idx] = sum(train_loss) if isinstance(train_loss, tuple) else train_loss
            training_end_time = time()
            train_loss_output = \
                self._generate_train_loss_output(epoch_idx, training_start_time, training_end_time, train_loss)
            if verbose:
                self.logger.info(train_loss_output)

            # eval
            if self.eval_step <= 0 or not valid_data:
                if saved:
                    self._save_checkpoint(epoch_idx)
                    update_output = 'Saving current: %s' % self.saved_model_file
                    if verbose:
                        self.logger.info(update_output)
                continue
            if (epoch_idx + 1) % self.eval_step == 0:
                valid_start_time = time()
                valid_score, valid_result = self._valid_epoch(valid_data, show_progress=show_progress)
                self.best_valid_score, self.cur_step, stop_flag, update_flag = early_stopping(
                    valid_score,
                    self.best_valid_score,
                    self.cur_step,
                    max_step=self.stopping_step,
                    bigger=self.valid_metric_bigger
                )
                valid_end_time = time()
                valid_score_output = "epoch %d evaluating [time: %.2fs, valid_score: %f]" % \
                                     (epoch_idx, valid_end_time - valid_start_time, valid_score)
                valid_result_output = 'valid result: \n' + dict2str(valid_result)
                if verbose:
                    self.logger.info(valid_score_output)
                    self.logger.info(valid_result_output)
                if update_flag:
                    if saved:
                        self._save_checkpoint(epoch_idx)
                        update_output = 'Saving current best: %s' % self.saved_model_file
                        if verbose:
                            self.logger.info(update_output)
                    self.best_valid_result = valid_result

                if callback_fn:
                    callback_fn(epoch_idx, valid_score)

                if stop_flag:
                    stop_output = 'Finished training, best eval result in epoch %d' % \
                                  (epoch_idx - self.cur_step * self.eval_step)
                    if verbose:
                        self.logger.info(stop_output)
                    break
        return self.best_valid_score, self.best_valid_result<|MERGE_RESOLUTION|>--- conflicted
+++ resolved
@@ -3,16 +3,9 @@
 # @Email  : slmu@ruc.edu.cn
 
 # UPDATE:
-<<<<<<< HEAD
-# @Time   : 2020/8/7, 2020/9/26, 2020/9/26, 2020/10/01, 2020/9/16, 2020/10/8, 2020/10/15, 2020/11/20, 2021/2/16
-# @Author : Zihan Lin, Yupeng Hou, Yushuo Chen, Shanlei Mu, Xingyu Pan, Hui Wang, Xinyan Fan, Chen Yang, Haoran Cheng, Yibo Li
-# @Email  : linzihan.super@foxmail.com, houyupeng@ruc.edu.cn, chenyushuo@ruc.edu.cn, slmu@ruc.edu.cn, panxy@ruc.edu.cn, hui.wang@ruc.edu.cn, xinyan.fan@ruc.edu.cn, 254170321@qq.com, chenghaoran29@foxmail.com, 2018202152@ruc.edu.cn
-
-=======
-# @Time   : 2020/8/7, 2020/9/26, 2020/9/26, 2020/10/01, 2020/9/16, 2020/10/8, 2020/10/15, 2020/11/20, 2021/2/20, 2021/3/3
-# @Author : Zihan Lin, Yupeng Hou, Yushuo Chen, Shanlei Mu, Xingyu Pan, Hui Wang, Xinyan Fan, Chen Yang, Yibo Li, Lanling Xu
-# @Email  : linzihan.super@foxmail.com, houyupeng@ruc.edu.cn, chenyushuo@ruc.edu.cn, slmu@ruc.edu.cn, panxy@ruc.edu.cn, hui.wang@ruc.edu.cn, xinyan.fan@ruc.edu.cn, 254170321@qq.com, 2018202152@ruc.edu.cn, xulanling_sherry@163.com
->>>>>>> 4204dbec
+# @Time   : 2020/8/7, 2020/9/26, 2020/9/26, 2020/10/01, 2020/9/16, 2020/10/8, 2020/10/15, 2020/11/20, 2021/2/20, 2021/3/3, 2021/3/5
+# @Author : Zihan Lin, Yupeng Hou, Yushuo Chen, Shanlei Mu, Xingyu Pan, Hui Wang, Xinyan Fan, Chen Yang, Yibo Li, Lanling Xu, Haoran Cheng
+# @Email  : linzihan.super@foxmail.com, houyupeng@ruc.edu.cn, chenyushuo@ruc.edu.cn, slmu@ruc.edu.cn, panxy@ruc.edu.cn, hui.wang@ruc.edu.cn, xinyan.fan@ruc.edu.cn, 254170321@qq.com, 2018202152@ruc.edu.cn, xulanling_sherry@163.com, chenghaoran29@foxmail.com
 
 r"""
 recbole.trainer.trainer
