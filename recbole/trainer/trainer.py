--- conflicted
+++ resolved
@@ -967,13 +967,7 @@
                 checkpoint_file = model_file
             else:
                 checkpoint_file = self.saved_model_file
-<<<<<<< HEAD
             self.model = self.lgb.Booster(model_file=checkpoint_file)
-        self.eval_pred = torch.Tensor()
-        self.eval_true = torch.Tensor()
-=======
-            self.model.load_model(checkpoint_file)
->>>>>>> 035ca81c
 
         self.deval_data, self.deval_label = self._interaction_to_sparse(eval_data)
         self.eval_true = torch.Tensor(self.deval_label)
