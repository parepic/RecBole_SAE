--- conflicted
+++ resolved
@@ -92,10 +92,7 @@
         saved_model_file = '{}-{}.pth'.format(self.config['model'], get_local_time())
         self.saved_model_file = os.path.join(self.checkpoint_dir, saved_model_file)
         self.weight_decay = config['weight_decay']
-<<<<<<< HEAD
-=======
         self.draw_loss_pic = config['draw_loss_pic']
->>>>>>> b600c723
 
         self.start_epoch = 0
         self.cur_step = 0
@@ -115,17 +112,6 @@
             torch.optim: the optimizer
         """
         if self.learner.lower() == 'adam':
-<<<<<<< HEAD
-            optimizer = optim.Adam(self.model.parameters(), lr=self.learning_rate, weight_decay=self.weight_decay)
-        elif self.learner.lower() == 'sgd':
-            optimizer = optim.SGD(self.model.parameters(), lr=self.learning_rate, weight_decay=self.weight_decay)
-        elif self.learner.lower() == 'adagrad':
-            optimizer = optim.Adagrad(self.model.parameters(), lr=self.learning_rate, weight_decay=self.weight_decay)
-        elif self.learner.lower() == 'rmsprop':
-            optimizer = optim.RMSprop(self.model.parameters(), lr=self.learning_rate, weight_decay=self.weight_decay)
-        elif self.learner.lower() == 'sparse_adam':
-            optimizer = optim.SparseAdam(self.model.parameters(), lr=self.learning_rate)
-=======
             optimizer = optim.Adam(params, lr=self.learning_rate, weight_decay=self.weight_decay)
         elif self.learner.lower() == 'sgd':
             optimizer = optim.SGD(params, lr=self.learning_rate, weight_decay=self.weight_decay)
@@ -135,7 +121,6 @@
             optimizer = optim.RMSprop(params, lr=self.learning_rate, weight_decay=self.weight_decay)
         elif self.learner.lower() == 'sparse_adam':
             optimizer = optim.SparseAdam(params, lr=self.learning_rate)
->>>>>>> b600c723
             if self.weight_decay > 0:
                 self.logger.warning('Sparse Adam cannot argument received argument [{weight_decay}]')
         else:
@@ -165,11 +150,7 @@
             tqdm(
                 enumerate(train_data),
                 total=len(train_data),
-<<<<<<< HEAD
-                desc=f"Train {epoch_idx:>5}",
-=======
                 desc=set_color(f"Train {epoch_idx:>5}", 'pink'),
->>>>>>> b600c723
             ) if show_progress else enumerate(train_data)
         )
         for batch_idx, interaction in iter_data:
@@ -408,11 +389,7 @@
             tqdm(
                 enumerate(eval_data),
                 total=len(eval_data),
-<<<<<<< HEAD
-                desc=f"Evaluate   ",
-=======
                 desc=set_color(f"Evaluate   ", 'pink'),
->>>>>>> b600c723
             ) if show_progress else enumerate(eval_data)
         )
         for batch_idx, batched_data in iter_data:
@@ -628,13 +605,8 @@
         self.epochs = 1  # Set the epoch to 1 when running memory based model
 
 
-<<<<<<< HEAD
-class xgboostTrainer(AbstractTrainer):
-    """xgboostTrainer is designed for XGBOOST.
-=======
 class DecisionTreeTrainer(AbstractTrainer):
     """DecisionTreeTrainer is designed for DecisionTree model.
->>>>>>> b600c723
 
     """
 
@@ -708,36 +680,7 @@
 
             cur_data = sparse.csc_matrix(onehot_data)
 
-<<<<<<< HEAD
-        return self.xgb.DMatrix(
-            data=cur_data,
-            label=interaction_np[self.label_field],
-            weight=self.weight,
-            base_margin=self.base_margin,
-            missing=self.missing,
-            silent=self.silent,
-            feature_names=self.feature_names,
-            feature_types=self.feature_types,
-            nthread=self.nthread
-        )
-
-    def _train_at_once(self, train_data, valid_data):
-        r"""
-
-        Args:
-            train_data (XgboostDataLoader): XgboostDataLoader, which is the same with GeneralDataLoader.
-            valid_data (XgboostDataLoader): XgboostDataLoader, which is the same with GeneralDataLoader.
-        """
-        self.dtrain = self._interaction_to_DMatrix(train_data)
-        self.dvalid = self._interaction_to_DMatrix(valid_data)
-        self.evals = [(self.dtrain, 'train'), (self.dvalid, 'valid')]
-        self.model = self.xgb.train(
-            self.params, self.dtrain, self.num_boost_round, self.evals, self.obj, self.feval, self.maximize,
-            self.early_stopping_rounds, self.evals_result, self.verbose_eval, self.xgb_model, self.callbacks
-        )
-=======
         return cur_data, interaction_np[self.label_field]
->>>>>>> b600c723
 
     def _interaction_to_lib_datatype(self, dataloader):
         pass
