# Environment Settings
gpu_id: '0'                     # (str) The id of GPU device(s).
worker: 0                       # (int) The number of workers processing the data.
use_gpu: True                   # (bool) Whether or not to use GPU.
seed: 2020                      # (int) Random seed.
state: INFO                     # (str) Logging level.
reproducibility: True           # (bool) Whether or not to make results reproducible.
data_path: 'dataset/'           # (str) The path of input dataset.
checkpoint_dir: 'saved'         # (str) The path to save checkpoint file.
show_progress: True             # (bool) Whether or not to show the progress bar of every epoch. 
save_dataset: False             # (bool) Whether or not to save filtered dataset.
dataset_save_path: ~            # (str) The path of saved dataset.
save_dataloaders: False         # (bool) Whether or not save split dataloaders.
dataloaders_save_path: ~        # (str) The path of saved dataloaders.
log_wandb: False                # (bool) Whether or not to use Weights & Biases(W&B).
wandb_project: 'recbole'        # (str) The project to conduct experiments in W&B.
shuffle: True                   # (bool) Whether or not to shuffle the training data before each epoch.

<<<<<<< HEAD
# training settings
epochs: 300
train_batch_size: 2048
learner: adam
learning_rate: 0.001
train_neg_sample_args:
  distribution: uniform
  sample_num: 1
  dynamic: False
  candidate_num: 0
eval_step: 1
stopping_step: 10
clip_grad_norm: ~
# clip_grad_norm:  {'max_norm': 5, 'norm_type': 2}
weight_decay: 0.0
loss_decimal_place: 4
require_pow: False
enable_amp: False
enable_scaler: False
shuffle: True
=======
# Training Settings
epochs: 300                     # (int) The number of training epochs.
train_batch_size: 2048          # (int) The training batch size.
learner: adam                   # (str) The name of used optimizer.
learning_rate: 0.001            # (float) Learning rate.
neg_sampling:                   # (dict) Negative sampling configuration for model training.
  uniform: 1                    # (str: int) The distribution and sampled num of negative items.
eval_step: 1                    # (int) The number of training epochs before an evaluation on the valid dataset.
stopping_step: 10               # (int) The threshold for validation-based early stopping.
clip_grad_norm: ~               # (dict) The args of clip_grad_norm_ which will clip gradient norm of model. 
weight_decay: 0.0               # (float) The weight decay value (L2 penalty) for optimizers.
loss_decimal_place: 4           # (int) The decimal place of training loss.
require_pow: False              # (bool) Whether or not to perform power operation in EmbLoss.
enable_amp: False               # (bool) Whether or not to use mixed precision training.
enable_scaler: False            # (bool) Whether or not to use GradScaler in mixed precision training.
>>>>>>> de81da9c

# Evaluation Settings
eval_args:                      # (dict) 4 keys: group_by, order, split, and mode
  split: {'RS':[0.8,0.1,0.1]}   # (dict) The splitting strategy ranging in ['RS','LS'].
  group_by: user                # (str) The grouping strategy ranging in ['user', 'none'].
  order: RO                     # (str) The ordering strategy ranging in ['RO', 'TO'].
  mode: full                    # (str) The evaluation mode ranging in ['full','unixxx','popxxx','labeled'].
repeatable: False               # (bool) Whether to evaluate results with a repeatable recommendation scene. 
metrics: ["Recall","MRR","NDCG","Hit","Precision"]  # (list or str) Evaluation metrics.
topk: [10]                      # (list or int or None) The value of k for topk evaluation metrics.
valid_metric: MRR@10            # (str) The evaluation metric for early stopping. 
valid_metric_bigger: True       # (bool) Whether to take a bigger valid metric value as a better result.
eval_batch_size: 4096           # (int) The evaluation batch size.
metric_decimal_place: 4         # (int) The decimal place of metric scores.<|MERGE_RESOLUTION|>--- conflicted
+++ resolved
@@ -16,35 +16,16 @@
 wandb_project: 'recbole'        # (str) The project to conduct experiments in W&B.
 shuffle: True                   # (bool) Whether or not to shuffle the training data before each epoch.
 
-<<<<<<< HEAD
-# training settings
-epochs: 300
-train_batch_size: 2048
-learner: adam
-learning_rate: 0.001
-train_neg_sample_args:
-  distribution: uniform
-  sample_num: 1
-  dynamic: False
-  candidate_num: 0
-eval_step: 1
-stopping_step: 10
-clip_grad_norm: ~
-# clip_grad_norm:  {'max_norm': 5, 'norm_type': 2}
-weight_decay: 0.0
-loss_decimal_place: 4
-require_pow: False
-enable_amp: False
-enable_scaler: False
-shuffle: True
-=======
 # Training Settings
 epochs: 300                     # (int) The number of training epochs.
 train_batch_size: 2048          # (int) The training batch size.
 learner: adam                   # (str) The name of used optimizer.
 learning_rate: 0.001            # (float) Learning rate.
-neg_sampling:                   # (dict) Negative sampling configuration for model training.
-  uniform: 1                    # (str: int) The distribution and sampled num of negative items.
+train_neg_sample_args:          # (dict) Negative sampling configuration for model training.
+  distribution: uniform         # (str) The distribution of negative items.
+  sample_num: 1                 # (int) The sampled num of negative items.
+  dynamic: False                # (bool) Whether to use dynamic negative sampling.
+  candidate_num: 0              # (int) The number of candidate negative items when dynamic negative sampling.
 eval_step: 1                    # (int) The number of training epochs before an evaluation on the valid dataset.
 stopping_step: 10               # (int) The threshold for validation-based early stopping.
 clip_grad_norm: ~               # (dict) The args of clip_grad_norm_ which will clip gradient norm of model. 
@@ -53,7 +34,6 @@
 require_pow: False              # (bool) Whether or not to perform power operation in EmbLoss.
 enable_amp: False               # (bool) Whether or not to use mixed precision training.
 enable_scaler: False            # (bool) Whether or not to use GradScaler in mixed precision training.
->>>>>>> de81da9c
 
 # Evaluation Settings
 eval_args:                      # (dict) 4 keys: group_by, order, split, and mode
