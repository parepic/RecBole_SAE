# @Time   : 2020/10/19
# @Author : Shanlei Mu
# @Email  : slmu@ruc.edu.cn

# yapf: disable

general_arguments = [
    'gpu_id', 'use_gpu',
    'seed',
    'reproducibility',
    'state',
    'data_path',
    'checkpoint_dir',
    'show_progress',
    'config_file',
    'save_dataset',
    'dataset_save_path',
    'save_dataloaders',
<<<<<<< HEAD
    'log_wandb',
=======
    'dataloaders_save_path',
>>>>>>> 9eb46a9e
]

training_arguments = [
    'epochs', 'train_batch_size',
    'learner', 'learning_rate',
    'neg_sampling',
    'eval_step', 'stopping_step',
    'clip_grad_norm',
    'weight_decay',
    'loss_decimal_place',
]

evaluation_arguments = [
    'eval_args', 'repeatable',
    'metrics', 'topk', 'valid_metric', 'valid_metric_bigger',
    'eval_batch_size',
    'metric_decimal_place',
]

dataset_arguments = [
    'field_separator', 'seq_separator',
    'USER_ID_FIELD', 'ITEM_ID_FIELD', 'RATING_FIELD', 'TIME_FIELD',
    'seq_len',
    'LABEL_FIELD', 'threshold',
    'NEG_PREFIX',
    'ITEM_LIST_LENGTH_FIELD', 'LIST_SUFFIX', 'MAX_ITEM_LIST_LENGTH', 'POSITION_FIELD',
    'HEAD_ENTITY_ID_FIELD', 'TAIL_ENTITY_ID_FIELD', 'RELATION_ID_FIELD', 'ENTITY_ID_FIELD',
    'load_col', 'unload_col', 'unused_col', 'additional_feat_suffix',
    'rm_dup_inter', 'val_interval', 'filter_inter_by_user_or_item',
    'user_inter_num_interval', 'item_inter_num_interval',
    'alias_of_user_id', 'alias_of_item_id', 'alias_of_entity_id', 'alias_of_relation_id',
    'preload_weight', 'normalize_field', 'normalize_all',
    'benchmark_filename',
]<|MERGE_RESOLUTION|>--- conflicted
+++ resolved
@@ -16,11 +16,8 @@
     'save_dataset',
     'dataset_save_path',
     'save_dataloaders',
-<<<<<<< HEAD
+    'dataloaders_save_path',
     'log_wandb',
-=======
-    'dataloaders_save_path',
->>>>>>> 9eb46a9e
 ]
 
 training_arguments = [
