--- conflicted
+++ resolved
@@ -8,12 +8,10 @@
 """
 import logging
 from logging import getLogger
-<<<<<<< HEAD
+
 import sys
 import torch
-=======
 
->>>>>>> e075f776
 import pickle
 
 from recbole.config import Config
