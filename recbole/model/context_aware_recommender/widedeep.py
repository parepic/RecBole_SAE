# -*- coding: utf-8 -*-
# @Time   : 2020/08/30
# @Author : Xinyan Fan
# @Email  : xinyan.fan@ruc.edu.cn
# @File   : widedeep.py

r"""
WideDeep
#####################################################
Reference:
    Heng-Tze Cheng et al. "Wide & Deep Learning for Recommender Systems." in RecSys 2016.
"""

import torch
import torch.nn as nn
from torch.nn.init import xavier_normal_, constant_

from recbole.model.layers import MLPLayers
from recbole.model.abstract_recommender import ContextRecommender


class WideDeep(ContextRecommender):
    r"""WideDeep is a context-based recommendation model.
    It jointly trains wide linear models and deep neural networks to combine the benefits
    of memorization and generalization for recommender systems. The wide component is a generalized linear model
    of the form :math:`y = w^Tx + b`. The deep component is a feed-forward neural network. The wide component
    and deep component are combined using a weighted sum of their output log odds as the prediction,
    which is then fed to one common logistic loss function for joint training.
    """

    def __init__(self, config, dataset):
        super(WideDeep, self).__init__(config, dataset)

        # load parameters info
        self.mlp_hidden_size = config['mlp_hidden_size']
        self.dropout_prob = config['dropout_prob']

        # define layers and loss
        size_list = [self.embedding_size * self.num_feature_field] + self.mlp_hidden_size
        self.mlp_layers = MLPLayers(size_list, self.dropout_prob)
        self.deep_predict_layer = nn.Linear(self.mlp_hidden_size[-1], 1)
        self.sigmoid = nn.Sigmoid()
        self.loss = nn.BCELoss()

<<<<<<< HEAD
        # parameters initialization
        self.apply(self.init_weights)
=======
        self.apply(self._init_weights)
>>>>>>> adaa1203

    def _init_weights(self, module):
        if isinstance(module, nn.Embedding):
            xavier_normal_(module.weight.data)
        elif isinstance(module, nn.Linear):
            xavier_normal_(module.weight.data)
            if module.bias is not None:
                constant_(module.bias.data, 0)

    def forward(self, interaction):
        # sparse_embedding shape: [batch_size, num_token_seq_field+num_token_field, embed_dim] or None
        # dense_embedding shape: [batch_size, num_float_field] or [batch_size, num_float_field, embed_dim] or None
        sparse_embedding, dense_embedding = self.embed_input_fields(interaction)
        all_embeddings = []
        if sparse_embedding is not None:
            all_embeddings.append(sparse_embedding)
        if dense_embedding is not None and len(dense_embedding.shape) == 3:
            all_embeddings.append(dense_embedding)
        widedeep_all_embeddings = torch.cat(all_embeddings, dim=1)  # [batch_size, num_field, embed_dim]
        batch_size = widedeep_all_embeddings.shape[0]
        fm_output = self.first_order_linear(interaction)

        deep_output = self.deep_predict_layer(
            self.mlp_layers(widedeep_all_embeddings.view(batch_size, -1)))
        output = self.sigmoid(fm_output + deep_output)
        return output.squeeze()

    def calculate_loss(self, interaction):
        label = interaction[self.LABEL]
        output = self.forward(interaction)
        return self.loss(output, label)

    def predict(self, interaction):
        return self.forward(interaction)<|MERGE_RESOLUTION|>--- conflicted
+++ resolved
@@ -42,12 +42,8 @@
         self.sigmoid = nn.Sigmoid()
         self.loss = nn.BCELoss()
 
-<<<<<<< HEAD
         # parameters initialization
-        self.apply(self.init_weights)
-=======
         self.apply(self._init_weights)
->>>>>>> adaa1203
 
     def _init_weights(self, module):
         if isinstance(module, nn.Embedding):
