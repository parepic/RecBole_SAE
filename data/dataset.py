# -*- coding: utf-8 -*-
# @Author : Yupeng Hou
# @Email  : houyupeng@ruc.edu.cn
# @File   : dataset.py

import os
import json
import copy
import pandas as pd
import numpy as np
from .dataloader import *


class Dataset(object):
    def __init__(self, config, saved_dataset=None):
        self.config = config
        self.dataset_name = config['dataset']
        self.support_types = {'token', 'token_seq', 'float', 'float_seq'}

        if saved_dataset is None:
            self._from_scratch(config)
        else:
            self._restore_saved_dataset(saved_dataset)

    def _from_scratch(self, config):
        self.dataset_path = config['data_path']

        self.field2type = {}
        self.field2source = {}
        self.field2id_token = {}
        if config['seq_len'] is not None:
            self.field2seqlen = config['seq_len']
        else:
            self.field2seqlen = {}

        self.inter_feat = None
        self.user_feat = None
        self.item_feat = None

        self.inter_feat, self.user_feat, self.item_feat = self._load_data(self.dataset_name, self.dataset_path)

        # TODO
        self.filter_users()

        self.filter_inters(
            lowest_val=config['lowest_val'],
            highest_val=config['highest_val'],
            equal_val=config['equal_val'],
            not_equal_val=config['not_equal_val']
        )

        self._remap_ID_all()

    def _restore_saved_dataset(self, saved_dataset):
        if (saved_dataset is None) or (not os.path.isdir(saved_dataset)):
            raise ValueError('filepath [{}] need to be a dir'.format(saved_dataset))

        with open(os.path.join(saved_dataset, 'basic-info.json')) as file:
            basic_info = json.load(file)

        for k in basic_info:
            setattr(self, k, basic_info[k])
        
        feats = ['inter', 'user', 'item']
        for name in feats:
            cur_file_name = os.path.join(saved_dataset, '{}.csv'.format(name))
            if os.path.isfile(cur_file_name):
                df = pd.read_csv(cur_file_name)
                setattr(self, '{}_feat'.format(name), df)

        self.uid_field = self.config['USER_ID_FIELD']
        self.iid_field = self.config['ITEM_ID_FIELD']

    def _load_data(self, token, dataset_path):
        user_feat_path = os.path.join(dataset_path, '{}.{}'.format(token, 'user'))
        if os.path.isfile(user_feat_path):
            user_feat = self._load_feat(user_feat_path, 'user')
        else:
            # TODO logging user feat not exist
            user_feat = None

        item_feat_path = os.path.join(dataset_path, '{}.{}'.format(token, 'item'))
        if os.path.isfile(item_feat_path):
            item_feat = self._load_feat(item_feat_path, 'item')
        else:
            # TODO logging item feat not exist
            item_feat = None

        inter_feat_path = os.path.join(dataset_path, '{}.{}'.format(token, 'inter'))
        if not os.path.isfile(inter_feat_path):
            raise ValueError('File {} not exist'.format(inter_feat_path))
        inter_feat = self._load_feat(inter_feat_path, 'inter')

        self.uid_field = self.config['USER_ID_FIELD']
        if self.uid_field not in self.field2source:
            raise ValueError('user id field [{}] not exist in [{}]'.format(self.uid_field, self.dataset_name))
        else:
            self.field2source[self.uid_field] = 'user_id'

        self.iid_field = self.config['ITEM_ID_FIELD']
        if self.iid_field not in self.field2source:
            raise ValueError('item id field [{}] not exist in [{}]'.format(self.iid_field, self.dataset_name))
        else:
            self.field2source[self.iid_field] = 'item_id'

        return inter_feat, user_feat, item_feat

    def _load_feat(self, filepath, source):
        with open(filepath, 'r', encoding='utf-8') as file:
            if self.config['load_col'] is None:
                load_col = None
            elif source not in self.config['load_col']:
                load_col = set()
            else:
                load_col = set(self.config['load_col'][source])
            unload_col = set(self.config['unload_col'][source]) if (self.config['unload_col'] is not None and source in self.config['unload_col']) else None
            if load_col is not None and unload_col is not None:
                raise ValueError('load_col [{}] and unload_col [{}] can not be setted the same time'.format(load_col, unload_col))

            head = file.readline().strip().split(self.config['field_separator'])
            field_names = []
            remain_field = set()
            for field_type in head:
                field, ftype = field_type.split(':')
                field_names.append(field)
                if load_col is not None and field not in load_col: continue
                if unload_col is not None and field in unload_col: continue
                # TODO user_id & item_id bridge check
                # TODO user_id & item_id not be set in config
                # TODO inter __iter__ loading
                if ftype not in self.support_types:
                    raise ValueError('Type {} from field {} is not supported'.format(ftype, field))
                self.field2source[field] = source
                self.field2type[field] = ftype
                if not ftype.endswith('seq'):
                    self.field2seqlen[field] = 1
                remain_field.add(field)

            # TODO checking num of col
            lines = []
            for line in file:
                lines.append(line.strip().split(self.config['field_separator']))

            ret = {}
            cols = map(list, zip(*lines))
            for i, col in enumerate(cols):
                field = field_names[i]
                if field not in remain_field: continue
                ftype = self.field2type[field]
                # TODO not relying on str
                if ftype == 'float':
                    col = list(map(float, col))
                elif ftype == 'token_seq':
                    col = [_.split(self.config['seq_separator']) for _ in col]
                elif ftype == 'float_seq':
                    col = [list(map(float, _.split(self.config['seq_separator']))) for _ in col]
                ret[field] = col

            df = pd.DataFrame(ret) if len(ret) > 0 else None

        for field in remain_field:
            ftype = self.field2type[field]
            if field not in self.field2seqlen:
                self.field2seqlen[field] = df[field].apply(len).max()

        return df

    # TODO
    def filter_users(self):
        pass

    def _filter_inters(self, val, cmp):
        if val is not None:
            for field in val:
                if field not in self.field2type:
                    raise ValueError('field [{}] not defined in dataset'.format(field))
                self.inter_feat = self.inter_feat[cmp(self.inter_feat[field].values, val[field])]

    # TODO
    def filter_inters(self, lowest_val=None, highest_val=None, equal_val=None, not_equal_val=None):
        self._filter_inters(lowest_val, lambda x, y: x >= y)
        self._filter_inters(highest_val, lambda x, y: x <= y)
        self._filter_inters(equal_val, lambda x, y: x == y)
        self._filter_inters(not_equal_val, lambda x, y: x != y)
        self.inter_feat.reset_index(drop=True, inplace=True)

    def _remap_ID_all(self):
        for field in self.field2type:
            ftype = self.field2type[field]
            fsource = self.field2source[field]
            if ftype == 'token':
                self._remap_ID(fsource, field)
            elif ftype == 'token_seq':
                self._remap_ID_seq(fsource, field)

    def _remap_ID(self, source, field):
        feat_name = '{}_feat'.format(source.split('_')[0])
        feat = getattr(self, feat_name)
        if feat is None:
            feat = pd.DataFrame(columns=[field])
        if source in ['user_id', 'item_id']:
            df = pd.concat([self.inter_feat[field], feat[field]])
            new_ids, mp = pd.factorize(df)
<<<<<<< HEAD
=======
            if not isinstance(mp, list): mp = list(mp)
>>>>>>> 501bd584
            split_point = [len(self.inter_feat[field])]
            self.inter_feat[field], feat[field] = np.split(new_ids, split_point)
            self.field2id_token[field] = list(mp)
        elif source in ['inter', 'user', 'item']:
            new_ids, mp = pd.factorize(feat[field])
<<<<<<< HEAD
=======
            if not isinstance(mp, list): mp = list(mp)
>>>>>>> 501bd584
            feat[field] = new_ids
            self.field2id_token[field] = list(mp)

    def _remap_ID_seq(self, source, field):
        if source in ['inter', 'user', 'item']:
            feat_name = '{}_feat'.format(source)
            df = getattr(self, feat_name)
            split_point = np.cumsum(df[field].agg(len))[:-1]
            new_ids, mp = pd.factorize(df[field].agg(np.concatenate))
<<<<<<< HEAD
=======
            if not isinstance(mp, list): mp = list(mp)
>>>>>>> 501bd584
            new_ids = np.split(new_ids + 1, split_point)
            df[field] = new_ids
            self.field2id_token[field] = [None] + list(mp)

    def num(self, field):
        if field not in self.field2type:
            raise ValueError('field [{}] not defined in dataset'.format(field))
        if self.field2type[field] != 'token' and self.field2type[field] != 'token_seq':
            raise ValueError('field [{}] is not a token type nor token_seq type'.format(field))
        return len(self.field2id_token[field])

    @property
    def user_num(self):
        return self.num(self.uid_field)

    @property
    def item_num(self):
        return self.num(self.iid_field)

    @property
    def inter_num(self):
        return len(self.inter_feat)

    @property
    def avg_actions_of_users(self):
        return np.mean(self.inter_feat.groupby(self.uid_field).size())

    @property
    def avg_actions_of_items(self):
        return np.mean(self.inter_feat.groupby(self.iid_field).size())

    @property
    def sparsity(self):
        return 1 - self.inter_num / self.user_num / self.item_num

    def __getitem__(self, index):
        df = self.inter_feat.loc[index]
        if self.user_feat is not None:
            df = pd.merge(df, self.user_feat, on=self.uid_field, how='left', suffixes=('_inter', '_user'))
        if self.item_feat is not None:
            df = pd.merge(df, self.item_feat, on=self.iid_field, how='left', suffixes=('_inter', '_item'))
        return df

    def __len__(self):
        return len(self.inter_feat)

    def __repr__(self):
        return self.__str__()

    def __str__(self):
        info = ['The number of users: {}'.format(self.user_num),
                'The number of items: {}'.format(self.item_num),
                'The number of inters: {}'.format(self.inter_num),
                'Average actions of users: {}'.format(self.avg_actions_of_users),
                'Average actions of items: {}'.format(self.avg_actions_of_items),
                'The sparsity of the dataset: {}%'.format(self.sparsity * 100),
                'Remain Fields: {}'.format(list(self.field2type))
                ]
        return '\n'.join(info)

    # def __iter__(self):
    #     return self

    # TODO next func
    # def next(self):
    #     pass

    # TODO copy
    def copy(self, new_inter_feat):
        nxt = copy.copy(self)
        nxt.inter_feat = new_inter_feat
        return nxt

    def split_by_ratio(self, ratio, group_by=None):
        # TODO
        next_ds = []
        if group_by is None:
            tot_ratio = sum(ratio)
            ratio = [_ / tot_ratio for _ in ratio]

            tot_cnt = self.__len__()
            cnt = [int(ratio[i] * tot_cnt) for i in range(len(ratio))]
            cnt[-1] = tot_cnt - sum(cnt[0:-1])

            cur = 0
            for c in cnt:
                next_ds.append(self.copy(self.inter_feat[cur:cur + c]))
        else:
            raise NotImplementedError('split by ratio with grouped data')
        return next_ds

    def shuffle(self):
        self.inter_feat = self.inter_feat.sample(frac=1).reset_index(drop=True)

    def sort(self, by, ascending):
        self.inter_feat.sort_values(by=by, ascending=ascending, inplace=True)

    # TODO
    def build(self, eval_setting):
        ordering_args = eval_setting.ordering_args
        if ordering_args['strategy'] == 'shuffle':
            self.shuffle()
        elif ordering_args['strategy'] == 'by':
            self.sort(by=ordering_args['field'], ascending=ordering_args['ascending'])

        # TODO
        group_field = eval_setting.group_field
        if group_field is not None:
            raise NotImplementedError('Group by has not been implemented')

        split_args = eval_setting.split_args
        if split_args['strategy'] == 'by_ratio':
            datasets = self.split_by_ratio(split_args['ratios'], group_by=group_field)
        elif split_args['strategy'] == 'by_value':
            raise NotImplementedError()
        elif split_args['strategy'] == 'loo':
            raise NotImplementedError()
        else:
            datasets = self

        return datasets

    def save(self, filepath):
        if (filepath is None) or (not os.path.isdir(filepath)):
            raise ValueError('filepath [{}] need to be a dir'.format(filepath))

        basic_info = {
            'field2type': self.field2type,
            'field2source': self.field2source,
            'field2id_token': self.field2id_token,
            'field2seqlen': self.field2seqlen
        }

        with open(os.path.join(filepath, 'basic-info.json'), 'w', encoding='utf-8') as file:
            json.dump(basic_info, file)

        feats = ['inter', 'user', 'item']
        for name in feats:
            df = getattr(self, '{}_feat'.format(name))
            if df is not None:
                df.to_csv(os.path.join(filepath, '{}.csv'.format(name)))<|MERGE_RESOLUTION|>--- conflicted
+++ resolved
@@ -201,19 +201,11 @@
         if source in ['user_id', 'item_id']:
             df = pd.concat([self.inter_feat[field], feat[field]])
             new_ids, mp = pd.factorize(df)
-<<<<<<< HEAD
-=======
-            if not isinstance(mp, list): mp = list(mp)
->>>>>>> 501bd584
             split_point = [len(self.inter_feat[field])]
             self.inter_feat[field], feat[field] = np.split(new_ids, split_point)
             self.field2id_token[field] = list(mp)
         elif source in ['inter', 'user', 'item']:
             new_ids, mp = pd.factorize(feat[field])
-<<<<<<< HEAD
-=======
-            if not isinstance(mp, list): mp = list(mp)
->>>>>>> 501bd584
             feat[field] = new_ids
             self.field2id_token[field] = list(mp)
 
@@ -223,10 +215,6 @@
             df = getattr(self, feat_name)
             split_point = np.cumsum(df[field].agg(len))[:-1]
             new_ids, mp = pd.factorize(df[field].agg(np.concatenate))
-<<<<<<< HEAD
-=======
-            if not isinstance(mp, list): mp = list(mp)
->>>>>>> 501bd584
             new_ids = np.split(new_ids + 1, split_point)
             df[field] = new_ids
             self.field2id_token[field] = [None] + list(mp)
