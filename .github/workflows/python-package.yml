--- conflicted
+++ resolved
@@ -1,12 +1,8 @@
 name: RecBole tests
 
 on:
-<<<<<<< HEAD
 - pull_request
-=======
-#- push
- - pull_request
->>>>>>> 58d1d49a
+
 
 jobs:
   build:
